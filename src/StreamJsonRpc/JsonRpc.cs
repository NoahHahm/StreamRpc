﻿// Copyright (c) Microsoft Corporation. All rights reserved.
// Licensed under the MIT license. See LICENSE file in the project root for full license information.

namespace StreamJsonRpc
{
    using System;
    using System.Collections.Generic;
    using System.Collections.ObjectModel;
    using System.Diagnostics;
    using System.Globalization;
    using System.IO;
    using System.Linq;
    using System.Reflection;
    using System.Runtime.ExceptionServices;
    using System.Text;
    using System.Threading;
    using System.Threading.Tasks;
    using Microsoft;
    using Microsoft.VisualStudio.Threading;
    using Newtonsoft.Json;
    using Newtonsoft.Json.Linq;

    /// <summary>
    /// Manages a JSON-RPC connection with another entity over a <see cref="Stream"/>.
    /// </summary>
    public partial class JsonRpc : IDisposableObservable
    {
        private const string ImpliedMethodNameAsyncSuffix = "Async";
        private const string CancelRequestSpecialMethod = "$/cancelRequest";
        private static readonly ReadOnlyDictionary<string, string> EmptyDictionary = new ReadOnlyDictionary<string, string>(new Dictionary<string, string>(StringComparer.Ordinal));
        private static readonly object[] EmptyObjectArray = new object[0];
        private static readonly JsonSerializer DefaultJsonSerializer = JsonSerializer.CreateDefault();

        /// <summary>
        /// The <see cref="System.Threading.SynchronizationContext"/> to use to schedule work on the threadpool.
        /// </summary>
        private static readonly SynchronizationContext DefaultSynchronizationContext = new SynchronizationContext();

        private readonly object syncObject = new object();

        /// <summary>
        /// The object to lock when accessing the <see cref="resultDispatcherMap"/> or <see cref="inboundCancellationSources"/> objects.
        /// </summary>
        private readonly object dispatcherMapLock = new object();

        /// <summary>
        /// The object to lock when accessing the <see cref="DisconnectedPrivate"/> member.
        /// </summary>
        private readonly object disconnectedEventLock = new object();

        /// <summary>
        /// A map of outbound calls awaiting responses.
        /// Lock the <see cref="dispatcherMapLock"/> object for all access to this member.
        /// </summary>
        private readonly Dictionary<int, OutstandingCallData> resultDispatcherMap = new Dictionary<int, OutstandingCallData>();

        /// <summary>
        /// A map of id's from inbound calls that have not yet completed and may be canceled,
        /// to their <see cref="CancellationTokenSource"/> instances.
        /// Lock the <see cref="dispatcherMapLock"/> object for all access to this member.
        /// </summary>
        private readonly Dictionary<JToken, CancellationTokenSource> inboundCancellationSources = new Dictionary<JToken, CancellationTokenSource>(JToken.EqualityComparer);

        /// <summary>
        /// A delegate for the <see cref="CancelPendingOutboundRequest"/> method.
        /// </summary>
        private readonly Action<object> cancelPendingOutboundRequestAction;

        /// <summary>
        /// A delegate for the <see cref="HandleInvocationTaskResult(JToken, Task)"/> method.
        /// </summary>
        private readonly Func<Task, object, JsonRpcMessage> handleInvocationTaskResultDelegate;

        /// <summary>
        /// A collection of target objects and their map of clr method to <see cref="JsonRpcMethodAttribute"/> values.
        /// </summary>
        private readonly Dictionary<string, List<MethodSignatureAndTarget>> targetRequestMethodToClrMethodMap = new Dictionary<string, List<MethodSignatureAndTarget>>(StringComparer.Ordinal);

        private readonly CancellationTokenSource disposeCts = new CancellationTokenSource();

        /// <summary>
        /// The completion source behind <see cref="Completion"/>.
        /// </summary>
        private readonly TaskCompletionSource<bool> completionSource = new TaskCompletionSource<bool>();

        /// <summary>
        /// A list of event handlers we've registered on target objects that define events. May be <c>null</c> if there are no handlers.
        /// </summary>
        private List<EventReceiver> eventReceivers;

        private Task readLinesTask;
        private int nextId = 1;
        private bool disposed;
        private bool hasDisconnectedEventBeenRaised;
        private bool startedListening;

        /// <summary>
        /// Backing field for the <see cref="SynchronizationContext"/> property.
        /// </summary>
        private SynchronizationContext synchronizationContext;

        /// <summary>
        /// Initializes a new instance of the <see cref="JsonRpc"/> class that uses
        /// <see cref="HeaderDelimitedMessageHandler"/> for encoding/decoding messages.
        /// </summary>
        /// <param name="sendingStream">The stream used to transmit messages. May be null.</param>
        /// <param name="receivingStream">The stream used to receive messages. May be null.</param>
        /// <param name="target">An optional target object to invoke when incoming RPC requests arrive.</param>
        /// <remarks>
        /// It is important to call <see cref="StartListening"/> to begin receiving messages.
        /// </remarks>
        public JsonRpc(Stream sendingStream, Stream receivingStream, object target = null)
            : this(new JsonMessageHandler(new HeaderDelimitedMessageHandler(sendingStream, receivingStream)))
        {
            if (target != null)
            {
                this.AddLocalRpcTarget(target);
            }
        }

        /// <summary>
        /// Initializes a new instance of the <see cref="JsonRpc"/> class.
        /// </summary>
        /// <param name="jsonMessageHandler">The message handler to use to transmit and receive RPC messages as JSON.</param>
        /// <remarks>
        /// It is important to call <see cref="StartListening"/> to begin receiving messages.
        /// </remarks>
        public JsonRpc(IJsonMessageHandler jsonMessageHandler)
            : this(new JsonMessageHandler(jsonMessageHandler))
        {
        }

        /// <summary>
        /// Initializes a new instance of the <see cref="JsonRpc"/> class.
        /// </summary>
        /// <param name="jsonMessageHandler">The message handler to use to transmit and receive RPC messages as JSON.</param>
        /// <param name="target">An optional target object to invoke when incoming RPC requests arrive.</param>
        /// <remarks>
        /// It is important to call <see cref="StartListening"/> to begin receiving messages.
        /// </remarks>
        public JsonRpc(IJsonMessageHandler jsonMessageHandler, object target)
            : this(new JsonMessageHandler(jsonMessageHandler))
        {
            if (target != null)
            {
                this.AddLocalRpcTarget(target);
            }
        }

        /// <summary>
        /// Initializes a new instance of the <see cref="JsonRpc"/> class.
        /// </summary>
        /// <param name="messageHandler">The message handler to use to transmit and receive RPC messages.</param>
        /// <remarks>
        /// It is important to call <see cref="StartListening"/> to begin receiving messages.
        /// </remarks>
        internal JsonRpc(IMessageHandler messageHandler)
        {
            Requires.NotNull(messageHandler, nameof(messageHandler));

            this.cancelPendingOutboundRequestAction = this.CancelPendingOutboundRequest;
            this.handleInvocationTaskResultDelegate = (t, id) => this.HandleInvocationTaskResult((JToken)id, t);

            this.MessageHandler = messageHandler;
            this.JsonSerializer = new JsonSerializer();
        }

        /// <summary>
        /// Raised when the underlying stream is disconnected.
        /// </summary>
        public event EventHandler<JsonRpcDisconnectedEventArgs> Disconnected
        {
            add
            {
                Requires.NotNull(value, nameof(value));
                bool handlerAdded = false;
                lock (this.disconnectedEventLock)
                {
                    if (!this.hasDisconnectedEventBeenRaised)
                    {
                        this.DisconnectedPrivate += value;
                        handlerAdded = true;
                    }
                }

                if (!handlerAdded)
                {
                    value(this, new JsonRpcDisconnectedEventArgs(Resources.StreamDisposed, DisconnectedReason.Disposed));
                }
            }

            remove
            {
                Requires.NotNull(value, nameof(value));
                this.DisconnectedPrivate -= value;
            }
        }

        private event EventHandler<JsonRpcDisconnectedEventArgs> DisconnectedPrivate;

        /// <summary>
        /// Gets or sets the <see cref="System.Threading.SynchronizationContext"/> to use when invoking methods requested by the remote party.
        /// </summary>
        /// <value>Defaults to null.</value>
        /// <remarks>
        /// When not specified, methods are invoked on the threadpool.
        /// </remarks>
        public SynchronizationContext SynchronizationContext
        {
            get => this.synchronizationContext;

            set
            {
                this.ThrowIfConfigurationLocked();
                this.synchronizationContext = value;
            }
        }

        /// <summary>
        /// Gets a <see cref="Task"/> that completes when this instance is disposed or when listening has stopped
        /// whether by error, disposal or the stream closing.
        /// </summary>
        /// <remarks>
        /// The returned <see cref="Task"/> may transition to a faulted state
        /// for exceptions fatal to the protocol or this instance.
        /// </remarks>
        public Task Completion
        {
            get
            {
                return this.completionSource.Task;
            }
        }

        /// <summary>
        /// Gets or sets a value indicating whether configuration of this instance
        /// can be changed after <see cref="StartListening"/> or <see cref="Attach(Stream, object)"/>
        /// has been called.
        /// </summary>
        /// <value>The default is <c>false</c>.</value>
        /// <remarks>
        /// By default, all configuration such as target objects and target methods must be set
        /// before listening starts to avoid a race condition whereby we receive a method invocation
        /// message before we have wired up a handler for it and must reject the call.
        /// But in some advanced scenarios, it may be necessary to add target methods after listening
        /// has started (e.g. in response to an invocation that enables additional functionality),
        /// in which case setting this property to <c>true</c> is appropriate.
        /// </remarks>
        public bool AllowModificationWhileListening { get; set; }

        /// <inheritdoc />
        bool IDisposableObservable.IsDisposed => this.disposeCts.IsCancellationRequested;

        /// <summary>
        /// Gets the <see cref="JsonSerializer"/> used when serializing and deserializing method arguments and return values.
        /// </summary>
        public JsonSerializer JsonSerializer { get; }

<<<<<<< HEAD
        /// <summary>
        /// Gets or sets the formatting to use when serializing JSON-RPC messages.
        /// </summary>
        /// <value>The default value is <see cref="Formatting.Indented"/>.</value>
        public Formatting JsonSerializerFormatting { get; set; } = Formatting.Indented;

        /// <summary>
        /// Gets the message handler used to send and receive messages.
        /// </summary>
        internal IMessageHandler MessageHandler { get; }
=======
        private JsonSerializerSettings MessageJsonSerializerSettings { get; }

        private JsonSerializerSettings MessageJsonDeserializerSettings { get; }
>>>>>>> 86d8b12d

        /// <summary>
        /// Gets the user-specified <see cref="SynchronizationContext"/> or a default instance that will execute work on the threadpool.
        /// </summary>
        private SynchronizationContext SynchronizationContextOrDefault => this.SynchronizationContext ?? DefaultSynchronizationContext;

        /// <summary>
        /// Initializes a new instance of the <see cref="JsonRpc"/> class and immediately starts listening.
        /// </summary>
        /// <param name="stream">A bidirectional stream to send and receive RPC messages on.</param>
        /// <param name="target">An optional target object to invoke when incoming RPC requests arrive.</param>
        /// <returns>The initialized and listening <see cref="JsonRpc"/> object.</returns>
#pragma warning disable RS0027 // Public API with optional parameter(s) should have the most parameters amongst its public overloads.
        public static JsonRpc Attach(Stream stream, object target = null)
#pragma warning restore RS0027 // Public API with optional parameter(s) should have the most parameters amongst its public overloads.
        {
            Requires.NotNull(stream, nameof(stream));

            return Attach(stream, stream, target);
        }

        /// <summary>
        /// Initializes a new instance of the <see cref="JsonRpc"/> class and immediately starts listening.
        /// </summary>
        /// <param name="sendingStream">The stream used to transmit messages. May be null.</param>
        /// <param name="receivingStream">The stream used to receive messages. May be null.</param>
        /// <param name="target">An optional target object to invoke when incoming RPC requests arrive.</param>
        /// <returns>The initialized and listening <see cref="JsonRpc"/> object.</returns>
        public static JsonRpc Attach(Stream sendingStream, Stream receivingStream, object target = null)
        {
            if (sendingStream == null && receivingStream == null)
            {
                throw new ArgumentException(Resources.BothReadableWritableAreNull);
            }

            var rpc = new JsonRpc(sendingStream, receivingStream, target);
            try
            {
                if (receivingStream != null)
                {
                    rpc.StartListening();
                }

                return rpc;
            }
            catch
            {
                rpc.Dispose();
                throw;
            }
        }

        /// <summary>
        /// Creates a JSON-RPC client proxy that conforms to the specified server interface.
        /// </summary>
        /// <typeparam name="T">The interface that describes the functions available on the remote end.</typeparam>
        /// <param name="stream">The bidirectional stream used to send and receive JSON-RPC messages.</param>
        /// <returns>
        /// An instance of the generated proxy.
        /// In addition to implementing <typeparamref name="T"/>, it also implements <see cref="IDisposable"/>
        /// and should be disposed of to close the connection.
        /// </returns>
        public static T Attach<T>(Stream stream)
            where T : class
        {
            return Attach<T>(stream, stream);
        }

        /// <summary>
        /// Creates a JSON-RPC client proxy that conforms to the specified server interface.
        /// </summary>
        /// <typeparam name="T">The interface that describes the functions available on the remote end.</typeparam>
        /// <param name="sendingStream">The stream used to transmit messages. May be null.</param>
        /// <param name="receivingStream">The stream used to receive messages. May be null.</param>
        /// <returns>
        /// An instance of the generated proxy.
        /// In addition to implementing <typeparamref name="T"/>, it also implements <see cref="IDisposable"/>
        /// and should be disposed of to close the connection.
        /// </returns>
        public static T Attach<T>(Stream sendingStream, Stream receivingStream)
            where T : class
        {
            var proxyType = ProxyGeneration.Get(typeof(T).GetTypeInfo(), disposable: true);
            var rpc = new JsonRpc(sendingStream, receivingStream);
            T proxy = (T)Activator.CreateInstance(proxyType.AsType(), rpc, JsonRpcProxyOptions.Default);
            rpc.StartListening();
            return proxy;
        }

        /// <summary>
        /// Creates a JSON-RPC client proxy that conforms to the specified server interface.
        /// </summary>
        /// <typeparam name="T">The interface that describes the functions available on the remote end.</typeparam>
        /// <returns>An instance of the generated proxy.</returns>
        public T Attach<T>()
            where T : class
        {
            return this.Attach<T>(null);
        }

        /// <summary>
        /// Creates a JSON-RPC client proxy that conforms to the specified server interface.
        /// </summary>
        /// <typeparam name="T">The interface that describes the functions available on the remote end.</typeparam>
        /// <param name="options">A set of customizations for how the client proxy is wired up. If <c>null</c>, default options will be used.</param>
        /// <returns>An instance of the generated proxy.</returns>
        public T Attach<T>(JsonRpcProxyOptions options)
            where T : class
        {
            var proxyType = ProxyGeneration.Get(typeof(T).GetTypeInfo(), disposable: false);
            T proxy = (T)Activator.CreateInstance(proxyType.AsType(), this, options ?? JsonRpcProxyOptions.Default);

            return proxy;
        }

        /// <summary>
        /// Adds the specified target as possible object to invoke when incoming messages are received.  The target object
        /// should not inherit from each other and are invoked in the order which they are added.
        /// </summary>
        /// <param name="target">Target to invoke when incoming messages are received.</param>
        public void AddLocalRpcTarget(object target) => this.AddLocalRpcTarget(target, null);

        /// <summary>
        /// Adds the specified target as possible object to invoke when incoming messages are received.  The target object
        /// should not inherit from each other and are invoked in the order which they are added.
        /// </summary>
        /// <param name="target">Target to invoke when incoming messages are received.</param>
        /// <param name="options">A set of customizations for how the target object is registered. If <c>null</c>, default options will be used.</param>
        public void AddLocalRpcTarget(object target, JsonRpcTargetOptions options)
        {
            Requires.NotNull(target, nameof(target));
            options = options ?? JsonRpcTargetOptions.Default;
            this.ThrowIfConfigurationLocked();

            var mapping = GetRequestMethodToClrMethodMap(target);
            lock (this.syncObject)
            {
                foreach (var item in mapping)
                {
                    string rpcMethodName = options.MethodNameTransform != null ? options.MethodNameTransform(item.Key) : item.Key;
                    Requires.Argument(rpcMethodName != null, nameof(options), nameof(JsonRpcTargetOptions.MethodNameTransform) + " delegate returned a value that is not a legal RPC method name.");
                    if (this.targetRequestMethodToClrMethodMap.TryGetValue(rpcMethodName, out var existingList))
                    {
                        // Only add methods that do not have equivalent signatures to what we already have.
                        foreach (var newMethod in item.Value)
                        {
                            if (!existingList.Any(e => e.Signature.Equals(newMethod.Signature)))
                            {
                                existingList.Add(newMethod);
                            }
                        }
                    }
                    else
                    {
                        this.targetRequestMethodToClrMethodMap.Add(rpcMethodName, item.Value);
                    }
                }

                if (options.NotifyClientOfEvents)
                {
                    foreach (var evt in target.GetType().GetTypeInfo().DeclaredEvents)
                    {
                        if (this.eventReceivers == null)
                        {
                            this.eventReceivers = new List<EventReceiver>();
                        }

                        this.eventReceivers.Add(new EventReceiver(this, target, evt, options));
                    }
                }
            }
        }

        /// <summary>
        /// Adds a handler for an RPC method with a given name.
        /// </summary>
        /// <param name="rpcMethodName">
        /// The name of the method as it is identified by the incoming JSON-RPC message.
        /// It need not match the name of the CLR method/delegate given here.
        /// </param>
        /// <param name="handler">
        /// The method or delegate to invoke when a matching RPC message arrives.
        /// This method may accept parameters from the incoming JSON-RPC message.
        /// </param>
        public void AddLocalRpcMethod(string rpcMethodName, Delegate handler)
        {
            this.AddLocalRpcMethod(rpcMethodName, handler.GetMethodInfo(), handler.Target);
        }

        /// <summary>
        /// Adds a handler for an RPC method with a given name.
        /// </summary>
        /// <param name="rpcMethodName">
        /// The name of the method as it is identified by the incoming JSON-RPC message.
        /// It need not match the name of the CLR method/delegate given here.
        /// </param>
        /// <param name="handler">
        /// The method or delegate to invoke when a matching RPC message arrives.
        /// This method may accept parameters from the incoming JSON-RPC message.
        /// </param>
        /// <param name="target">An instance of the type that defines <paramref name="handler"/> which should handle the invocation.</param>
        public void AddLocalRpcMethod(string rpcMethodName, MethodInfo handler, object target)
        {
            Requires.NotNullOrEmpty(rpcMethodName, nameof(rpcMethodName));
            Requires.NotNull(handler, nameof(handler));
            Requires.Argument(handler.IsStatic == (target == null), nameof(target), Resources.TargetObjectAndMethodStaticFlagMismatch);

            this.ThrowIfConfigurationLocked();
            lock (this.syncObject)
            {
                var methodTarget = new MethodSignatureAndTarget(handler, target);
                if (this.targetRequestMethodToClrMethodMap.TryGetValue(rpcMethodName, out var existingList))
                {
                    if (existingList.Any(m => m.Signature.Equals(methodTarget.Signature)))
                    {
                        throw new InvalidOperationException(Resources.ConflictMethodSignatureAlreadyRegistered);
                    }

                    existingList.Add(methodTarget);
                }
                else
                {
                    this.targetRequestMethodToClrMethodMap.Add(rpcMethodName, new List<MethodSignatureAndTarget> { methodTarget });
                }
            }
        }

        /// <summary>
        /// Starts listening to incoming messages.
        /// </summary>
        public void StartListening()
        {
            this.startedListening = true;

            Verify.Operation(this.MessageHandler.CanRead, Resources.StreamMustBeReadable);
            Verify.Operation(this.readLinesTask == null, Resources.InvalidAfterListenHasStarted);
            Verify.NotDisposed(this);
            this.readLinesTask = Task.Run(this.ReadAndHandleRequestsAsync, this.disposeCts.Token);
        }

        /// <summary>
        /// Invoke a method on the server.
        /// </summary>
        /// <param name="targetName">The name of the method to invoke on the server. Must not be null or empty string.</param>
        /// <param name="argument">Method argument, must be serializable to JSON.</param>
        /// <returns>A task that completes when the server method executes.</returns>
        /// <exception cref="OperationCanceledException">
        /// Result task fails with this exception if the communication channel ends before the server indicates completion of the method.
        /// </exception>
        /// <exception cref="RemoteInvocationException">
        /// Result task fails with this exception if the server method throws an exception.
        /// </exception>
        /// <exception cref="RemoteMethodNotFoundException">
        /// Result task fails with this exception if the <paramref name="targetName"/> method is not found on the target object on the server.
        /// </exception>
        /// <exception cref="RemoteTargetNotSetException">
        /// Result task fails with this exception if the server has no target object.
        /// </exception>
        /// <exception cref="ArgumentNullException">If <paramref name="targetName"/> is null.</exception>
        /// <exception cref="ObjectDisposedException">If this instance of <see cref="JsonRpc"/> has been disposed.</exception>
        public Task InvokeAsync(string targetName, object argument)
        {
            return this.InvokeAsync<object>(targetName, argument);
        }

        /// <summary>
        /// Invoke a method on the server.
        /// </summary>
        /// <param name="targetName">The name of the method to invoke on the server. Must not be null or empty string.</param>
        /// <param name="arguments">Method arguments, must be serializable to JSON.</param>
        /// <returns>A task that completes when the server method executes.</returns>
        /// <exception cref="OperationCanceledException">
        /// Result task fails with this exception if the communication channel ends before the server indicates completion of the method.
        /// </exception>
        /// <exception cref="RemoteInvocationException">
        /// Result task fails with this exception if the server method throws an exception.
        /// </exception>
        /// <exception cref="RemoteMethodNotFoundException">
        /// Result task fails with this exception if the <paramref name="targetName"/> method is not found on the target object on the server.
        /// </exception>
        /// <exception cref="RemoteTargetNotSetException">
        /// Result task fails with this exception if the server has no target object.
        /// </exception>
        /// <exception cref="ArgumentNullException">If <paramref name="targetName"/> is null.</exception>
        /// <exception cref="ObjectDisposedException">If this instance of <see cref="JsonRpc"/> has been disposed.</exception>
        public Task InvokeAsync(string targetName, params object[] arguments)
        {
            return this.InvokeAsync<object>(targetName, arguments);
        }

        /// <summary>
        /// Invoke a method on the server and get back the result.
        /// </summary>
        /// <typeparam name="TResult">Type of the method result.</typeparam>
        /// <param name="targetName">The name of the method to invoke on the server. Must not be null or empty string.</param>
        /// <param name="argument">Method argument, must be serializable to JSON.</param>
        /// <returns>A task that completes when the server method executes and returns the result.</returns>
        /// <exception cref="OperationCanceledException">
        /// Result task fails with this exception if the communication channel ends before the result gets back from the server.
        /// </exception>
        /// <exception cref="RemoteInvocationException">
        /// Result task fails with this exception if the server method throws an exception.
        /// </exception>
        /// <exception cref="RemoteMethodNotFoundException">
        /// Result task fails with this exception if the <paramref name="targetName"/> method is not found on the target object on the server.
        /// </exception>
        /// <exception cref="RemoteTargetNotSetException">
        /// Result task fails with this exception if the server has no target object.
        /// </exception>
        /// <exception cref="ArgumentNullException">If <paramref name="targetName"/> is null.</exception>
        /// <exception cref="ObjectDisposedException">If this instance of <see cref="JsonRpc"/> has been disposed.</exception>
        public Task<TResult> InvokeAsync<TResult>(string targetName, object argument)
        {
            var arguments = new object[] { argument };

            return this.InvokeWithCancellationAsync<TResult>(targetName, arguments, CancellationToken.None);
        }

        /// <summary>
        /// Invoke a method on the server and get back the result.
        /// </summary>
        /// <typeparam name="TResult">Type of the method result.</typeparam>
        /// <param name="targetName">The name of the method to invoke on the server. Must not be null or empty string.</param>
        /// <param name="arguments">Method arguments, must be serializable to JSON.</param>
        /// <returns>A task that completes when the server method executes and returns the result.</returns>
        /// <exception cref="OperationCanceledException">
        /// Result task fails with this exception if the communication channel ends before the result gets back from the server.
        /// </exception>
        /// <exception cref="RemoteInvocationException">
        /// Result task fails with this exception if the server method throws an exception.
        /// </exception>
        /// <exception cref="RemoteMethodNotFoundException">
        /// Result task fails with this exception if the <paramref name="targetName"/> method is not found on the target object on the server.
        /// </exception>
        /// <exception cref="RemoteTargetNotSetException">
        /// Result task fails with this exception if the server has no target object.
        /// </exception>
        /// <exception cref="ArgumentNullException">If <paramref name="targetName"/> is null.</exception>
        /// <exception cref="ObjectDisposedException">If this instance of <see cref="JsonRpc"/> has been disposed.</exception>
        public Task<TResult> InvokeAsync<TResult>(string targetName, params object[] arguments)
        {
            // If somebody calls InvokeInternal<T>(id, "method", null), the null is not passed as an item in the array.
            // Instead, the compiler thinks that the null is the array itself and it'll pass null directly.
            // To account for this case, we check for null below.
            arguments = arguments ?? new object[] { null };

            return this.InvokeWithCancellationAsync<TResult>(targetName, arguments, CancellationToken.None);
        }

        /// <summary>
        /// Invoke a method on the server and get back the result.  The parameter is passed as an object.
        /// </summary>
        /// <typeparam name="TResult">Type of the method result.</typeparam>
        /// <param name="targetName">The name of the method to invoke on the server. Must not be null or empty string.</param>
        /// <param name="argument">Method argument, must be serializable to JSON.</param>
        /// <param name="cancellationToken">The token whose cancellation should signal the server to stop processing this request.</param>
        /// <returns>A task that completes when the server method executes and returns the result.</returns>
        /// <exception cref="OperationCanceledException">
        /// Result task fails with this exception if the communication channel ends before the result gets back from the server.
        /// </exception>
        /// <exception cref="RemoteInvocationException">
        /// Result task fails with this exception if the server method throws an exception.
        /// </exception>
        /// <exception cref="RemoteMethodNotFoundException">
        /// Result task fails with this exception if the <paramref name="targetName"/> method is not found on the target object on the server.
        /// </exception>
        /// <exception cref="RemoteTargetNotSetException">
        /// Result task fails with this exception if the server has no target object.
        /// </exception>
        /// <exception cref="ArgumentNullException">If <paramref name="targetName"/> is null.</exception>
        /// <exception cref="ObjectDisposedException">If this instance of <see cref="JsonRpc"/> has been disposed.</exception>
        public Task<TResult> InvokeWithParameterObjectAsync<TResult>(string targetName, object argument = null, CancellationToken cancellationToken = default(CancellationToken))
        {
            // If argument is null, this indicates that the method does not take any parameters.
            object[] argumentToPass = argument == null ? null : new object[] { argument };
            int id = Interlocked.Increment(ref this.nextId);
            return this.InvokeCoreAsync<TResult>(id, targetName, argumentToPass, cancellationToken, isParameterObject: true);
        }

        /// <summary>
        /// Invoke a method on the server.
        /// </summary>
        /// <param name="targetName">The name of the method to invoke on the server. Must not be null or empty string.</param>
        /// <param name="arguments">Method arguments, must be serializable to JSON.</param>
        /// <param name="cancellationToken">The token whose cancellation should signal the server to stop processing this request.</param>
        /// <returns>A task that completes when the server method executes.</returns>
        /// <exception cref="OperationCanceledException">
        /// Result task fails with this exception if the communication channel ends before the result gets back from the server
        /// or in response to the <paramref name="cancellationToken"/> being canceled.
        /// </exception>
        /// <exception cref="RemoteInvocationException">
        /// Result task fails with this exception if the server method throws an exception,
        /// which may occur in response to the <paramref name="cancellationToken"/> being canceled.
        /// </exception>
        /// <exception cref="RemoteMethodNotFoundException">
        /// Result task fails with this exception if the <paramref name="targetName"/> method is not found on the target object on the server.
        /// </exception>
        /// <exception cref="RemoteTargetNotSetException">
        /// Result task fails with this exception if the server has no target object.
        /// </exception>
        /// <exception cref="ArgumentNullException">If <paramref name="targetName"/> is null.</exception>
        /// <exception cref="ObjectDisposedException">If this instance of <see cref="JsonRpc"/> has been disposed.</exception>
        public Task InvokeWithCancellationAsync(string targetName, IReadOnlyList<object> arguments = null, CancellationToken cancellationToken = default(CancellationToken))
        {
            return this.InvokeWithCancellationAsync<object>(targetName, arguments, cancellationToken);
        }

        /// <summary>
        /// Invoke a method on the server and get back the result.
        /// </summary>
        /// <typeparam name="TResult">Type of the method result.</typeparam>
        /// <param name="targetName">The name of the method to invoke on the server. Must not be null or empty string.</param>
        /// <param name="arguments">Method arguments, must be serializable to JSON.</param>
        /// <param name="cancellationToken">The token whose cancellation should signal the server to stop processing this request.</param>
        /// <returns>A task that completes when the server method executes and returns the result.</returns>
        /// <exception cref="OperationCanceledException">
        /// Result task fails with this exception if the communication channel ends before the result gets back from the server
        /// or in response to the <paramref name="cancellationToken"/> being canceled.
        /// </exception>
        /// <exception cref="RemoteInvocationException">
        /// Result task fails with this exception if the server method throws an exception,
        /// which may occur in response to the <paramref name="cancellationToken"/> being canceled.
        /// </exception>
        /// <exception cref="RemoteMethodNotFoundException">
        /// Result task fails with this exception if the <paramref name="targetName"/> method is not found on the target object on the server.
        /// </exception>
        /// <exception cref="RemoteTargetNotSetException">
        /// Result task fails with this exception if the server has no target object.
        /// </exception>
        /// <exception cref="ArgumentNullException">If <paramref name="targetName"/> is null.</exception>
        /// <exception cref="ObjectDisposedException">If this instance of <see cref="JsonRpc"/> has been disposed.</exception>
        public Task<TResult> InvokeWithCancellationAsync<TResult>(string targetName, IReadOnlyList<object> arguments = null, CancellationToken cancellationToken = default(CancellationToken))
        {
            int id = Interlocked.Increment(ref this.nextId);
            return this.InvokeCoreAsync<TResult>(id, targetName, arguments, cancellationToken);
        }

        /// <summary>
        /// Invoke a method on the server and don't wait for its completion, fire-and-forget style.
        /// </summary>
        /// <remarks>
        /// Any error that happens on the server side is ignored.
        /// </remarks>
        /// <param name="targetName">The name of the method to invoke on the server. Must not be null or empty string.</param>
        /// <param name="argument">Method argument, must be serializable to JSON.</param>
        /// <returns>A task that completes when the notify request is sent to the channel to the server.</returns>
        /// <exception cref="ArgumentNullException">If <paramref name="targetName"/> is null.</exception>
        /// <exception cref="ObjectDisposedException">If this instance of <see cref="JsonRpc"/> has been disposed.</exception>
        public Task NotifyAsync(string targetName, object argument)
        {
            var arguments = new object[] { argument };

            int? id = null;
            return this.InvokeCoreAsync<object>(id, targetName, arguments, CancellationToken.None);
        }

        /// <summary>
        /// Invoke a method on the server and don't wait for its completion, fire-and-forget style.
        /// </summary>
        /// <remarks>
        /// Any error that happens on the server side is ignored.
        /// </remarks>
        /// <param name="targetName">The name of the method to invoke on the server. Must not be null or empty string.</param>
        /// <param name="arguments">Method arguments, must be serializable to JSON.</param>
        /// <returns>A task that completes when the notify request is sent to the channel to the server.</returns>
        /// <exception cref="ArgumentNullException">If <paramref name="targetName"/> is null.</exception>
        /// <exception cref="ObjectDisposedException">If this instance of <see cref="JsonRpc"/> has been disposed.</exception>
        public Task NotifyAsync(string targetName, params object[] arguments)
        {
            int? id = null;
            return this.InvokeCoreAsync<object>(id, targetName, arguments, CancellationToken.None);
        }

        /// <summary>
        /// Invoke a method on the server and don't wait for its completion, fire-and-forget style.  The parameter is passed as an object.
        /// </summary>
        /// <remarks>
        /// Any error that happens on the server side is ignored.
        /// </remarks>
        /// <param name="targetName">The name of the method to invoke on the server. Must not be null or empty string.</param>
        /// <param name="argument">Method argument, must be serializable to JSON.</param>
        /// <returns>A task that completes when the notify request is sent to the channel to the server.</returns>
        /// <exception cref="ArgumentNullException">If <paramref name="targetName"/> is null.</exception>
        /// <exception cref="ObjectDisposedException">If this instance of <see cref="JsonRpc"/> has been disposed.</exception>
        public Task NotifyWithParameterObjectAsync(string targetName, object argument = null)
        {
            // If argument is null, this indicates that the method does not take any parameters.
            object[] argumentToPass = argument == null ? null : new object[] { argument };

            int? id = null;

            return this.InvokeCoreAsync<object>(id, targetName, argumentToPass, CancellationToken.None, isParameterObject: true);
        }

        /// <summary>
        /// Performs application-defined tasks associated with freeing, releasing, or resetting unmanaged resources.
        /// </summary>
        public void Dispose()
        {
            this.Dispose(true);
            GC.SuppressFinalize(this);
        }

        /// <summary>
        /// Disposes managed and native resources held by this instance.
        /// </summary>
        /// <param name="disposing"><c>true</c> if being disposed; <c>false</c> if being finalized.</param>
        protected virtual void Dispose(bool disposing)
        {
            if (!this.disposed)
            {
                this.disposed = true;
                if (disposing)
                {
                    if (this.eventReceivers != null)
                    {
                        foreach (var receiver in this.eventReceivers)
                        {
                            receiver.Dispose();
                        }

                        this.eventReceivers = null;
                    }

                    var disconnectedEventArgs = new JsonRpcDisconnectedEventArgs(Resources.StreamDisposed, DisconnectedReason.Disposed);
                    this.OnJsonRpcDisconnected(disconnectedEventArgs);
                }
            }
        }

        /// <summary>
        /// Indicates whether the connection should be closed when the server throws an exception.
        /// </summary>
        /// <param name="ex">The <see cref="Exception"/> thrown from server that is potentially fatal.</param>
        /// <returns>A <see cref="bool"/> indicating if the streams should be closed.</returns>
        /// <remarks>
        /// This method is invoked within the context of an exception filter or when a task fails to complete and simply returns false by default.
        /// If the process should crash on an exception,
        /// calling <see cref="Environment.FailFast(string, Exception)"/> will produce such behavior.
        /// </remarks>
        protected virtual bool IsFatalException(Exception ex) => false;

        /// <summary>
        /// Invokes the specified RPC method.
        /// </summary>
        /// <typeparam name="TResult">RPC method return type.</typeparam>
        /// <param name="id">An identifier established by the Client that MUST contain a String, Number, or NULL value if included.
        /// If it is not included it is assumed to be a notification.</param>
        /// <param name="targetName">Name of the method to invoke.</param>
        /// <param name="arguments">Arguments to pass to the invoked method. If null, no arguments are passed.</param>
        /// <param name="cancellationToken">The token whose cancellation should signal the server to stop processing this request.</param>
        /// <returns>A task whose result is the deserialized response from the JSON-RPC server.</returns>
        protected virtual Task<TResult> InvokeCoreAsync<TResult>(int? id, string targetName, IReadOnlyList<object> arguments, CancellationToken cancellationToken)
        {
            return this.InvokeCoreAsync<TResult>(id, targetName, arguments, cancellationToken, isParameterObject: false);
        }

        /// <summary>
        /// Invokes the specified RPC method.
        /// </summary>
        /// <typeparam name="TResult">RPC method return type.</typeparam>
        /// <param name="id">An identifier established by the Client that MUST contain a String, Number, or NULL value if included.
        /// If it is not included it is assumed to be a notification.</param>
        /// <param name="targetName">Name of the method to invoke.</param>
        /// <param name="arguments">Arguments to pass to the invoked method. If null, no arguments are passed.</param>
        /// <param name="cancellationToken">The token whose cancellation should signal the server to stop processing this request.</param>
        /// <param name="isParameterObject">Value which indicates if parameter should be passed as an object.</param>
        /// <returns>A task whose result is the deserialized response from the JSON-RPC server.</returns>
        protected virtual async Task<TResult> InvokeCoreAsync<TResult>(int? id, string targetName, IReadOnlyList<object> arguments, CancellationToken cancellationToken, bool isParameterObject)
        {
            Requires.NotNullOrEmpty(targetName, nameof(targetName));

            Verify.NotDisposed(this);
            cancellationToken.ThrowIfCancellationRequested();

            JsonRpcMessage request;
            if (isParameterObject)
            {
                object argument = arguments;
                if (argument != null)
                {
                    if (arguments.Count != 1 || arguments[0] == null || !arguments[0].GetType().GetTypeInfo().IsClass)
                    {
                        throw new ArgumentException(Resources.ParameterNotObject);
                    }

                    argument = arguments[0];
                }

                request = JsonRpcMessage.CreateRequestWithNamedParameters(id, targetName, argument, this.JsonSerializer);
            }
            else
            {
                arguments = arguments ?? EmptyObjectArray;

                request = JsonRpcMessage.CreateRequest(id, targetName, arguments, this.JsonSerializer);
            }

            using (var cts = CancellationTokenSource.CreateLinkedTokenSource(cancellationToken, this.disposeCts.Token))
            {
                if (id == null)
                {
                    await this.TransmitAsync(request, cts.Token).ConfigureAwait(false);
                    return default(TResult);
                }

                Verify.Operation(this.readLinesTask != null, Resources.InvalidBeforeListenHasStarted);
                var tcs = new TaskCompletionSource<TResult>();
                Action<JsonRpcMessage> dispatcher = (response) =>
                {
                    lock (this.dispatcherMapLock)
                    {
                        this.resultDispatcherMap.Remove(id.Value);
                    }

                    try
                    {
                        if (response == null)
                        {
                            tcs.TrySetCanceled();
                        }
                        else if (response.IsError)
                        {
                            if (response.Error?.Code == (int)JsonRpcErrorCode.RequestCanceled)
                            {
                                tcs.TrySetCanceled(cancellationToken.IsCancellationRequested ? cancellationToken : CancellationToken.None);
                            }
                            else
                            {
                                tcs.TrySetException(CreateExceptionFromRpcError(response, targetName));
                            }
                        }
                        else
                        {
                            tcs.TrySetResult(response.GetResult<TResult>(this.JsonSerializer));
                        }
                    }
                    catch (Exception ex)
                    {
                        tcs.TrySetException(ex);
                    }
                };

                var callData = new OutstandingCallData(tcs, dispatcher);
                lock (this.dispatcherMapLock)
                {
                    this.resultDispatcherMap.Add(id.Value, callData);
                }

                await this.TransmitAsync(request, cts.Token).ConfigureAwait(false);

                // Arrange for sending a cancellation message if canceled while we're waiting for a response.
                using (cancellationToken.Register(this.cancelPendingOutboundRequestAction, id.Value, useSynchronizationContext: false))
                {
                    // This task will be completed when the Response object comes back from the other end of the pipe
                    return await tcs.Task.ConfigureAwait(false);
                }
            }
        }

        /// <summary>
        /// Creates a dictionary which maps a request method name to its clr method name via <see cref="JsonRpcMethodAttribute" /> value.
        /// </summary>
        /// <param name="target">Object to reflect over and analyze its methods.</param>
        /// <returns>Dictionary which maps a request method name to its clr method name.</returns>
        private static Dictionary<string, List<MethodSignatureAndTarget>> GetRequestMethodToClrMethodMap(object target)
        {
            Requires.NotNull(target, nameof(target));

            var clrMethodToRequestMethodMap = new Dictionary<string, string>(StringComparer.Ordinal);
            var requestMethodToClrMethodNameMap = new Dictionary<string, string>(StringComparer.Ordinal);
            var requestMethodToDelegateMap = new Dictionary<string, List<MethodSignatureAndTarget>>(StringComparer.Ordinal);
            var candidateAliases = new Dictionary<string, string>(StringComparer.Ordinal);

            var mapping = new MethodNameMap(target.GetType().GetTypeInfo());

            for (TypeInfo t = target.GetType().GetTypeInfo(); t != null && t != typeof(object).GetTypeInfo(); t = t.BaseType?.GetTypeInfo())
            {
                // As we enumerate methods, skip accessor methods
                foreach (MethodInfo method in t.DeclaredMethods.Where(m => !m.IsSpecialName))
                {
                    var requestName = mapping.GetRpcMethodName(method);

                    if (!requestMethodToDelegateMap.TryGetValue(requestName, out var methodTargetList))
                    {
                        methodTargetList = new List<MethodSignatureAndTarget>();
                        requestMethodToDelegateMap.Add(requestName, methodTargetList);
                    }

                    // Verify that all overloads of this CLR method also claim the same request method name.
                    if (clrMethodToRequestMethodMap.TryGetValue(method.Name, out string previousRequestNameUse))
                    {
                        if (!string.Equals(previousRequestNameUse, requestName, StringComparison.Ordinal))
                        {
                            Requires.Fail(Resources.ConflictingMethodNameAttribute, method.Name, nameof(JsonRpcMethodAttribute), nameof(JsonRpcMethodAttribute.Name));
                        }
                    }
                    else
                    {
                        clrMethodToRequestMethodMap.Add(method.Name, requestName);
                    }

                    // Verify that all CLR methods that want to use this request method name are overloads of each other.
                    if (requestMethodToClrMethodNameMap.TryGetValue(requestName, out string previousClrNameUse))
                    {
                        if (!string.Equals(method.Name, previousClrNameUse, StringComparison.Ordinal))
                        {
                            Requires.Fail(Resources.ConflictingMethodAttributeValue, method.Name, previousClrNameUse, requestName);
                        }
                    }
                    else
                    {
                        requestMethodToClrMethodNameMap.Add(requestName, method.Name);
                    }

                    // Skip this method if its signature matches one from a derived type we have already scanned.
                    MethodSignatureAndTarget methodTarget = new MethodSignatureAndTarget(method, target);
                    if (methodTargetList.Contains(methodTarget))
                    {
                        continue;
                    }

                    methodTargetList.Add(methodTarget);

                    // If no explicit attribute has been applied, and the method ends with Async,
                    // register a request method name that does not include Async as well.
                    var attribute = mapping.FindAttribute(method);
                    if (attribute == null && method.Name.EndsWith(ImpliedMethodNameAsyncSuffix, StringComparison.Ordinal))
                    {
                        string nonAsyncMethodName = method.Name.Substring(0, method.Name.Length - ImpliedMethodNameAsyncSuffix.Length);
                        if (!candidateAliases.ContainsKey(nonAsyncMethodName))
                        {
                            candidateAliases.Add(nonAsyncMethodName, method.Name);
                        }
                    }
                }
            }

            // Now that all methods have been discovered, add the candidate aliases
            // if it would not introduce any collisions.
            foreach (var candidateAlias in candidateAliases)
            {
                if (!requestMethodToClrMethodNameMap.ContainsKey(candidateAlias.Key))
                {
                    requestMethodToClrMethodNameMap.Add(candidateAlias.Key, candidateAlias.Value);
                    requestMethodToDelegateMap[candidateAlias.Key] = requestMethodToDelegateMap[candidateAlias.Value].ToList();
                }
            }

            return requestMethodToDelegateMap;
        }

        private static RemoteRpcException CreateExceptionFromRpcError(JsonRpcMessage response, string targetName)
        {
            Requires.NotNull(response, nameof(response));
            Requires.Argument(response.IsError, nameof(response), Resources.ResponseIsNotError);

            switch (response.Error.Code)
            {
                case (int)JsonRpcErrorCode.MethodNotFound:
                    return new RemoteMethodNotFoundException(response.Error.Message, targetName);

                case (int)JsonRpcErrorCode.NoCallbackObject:
                    return new RemoteTargetNotSetException(response.Error.Message);

                default:
                    return new RemoteInvocationException(response.Error.Message, response.Error.ErrorStack, response.Error.ErrorCode, response.Error.Data);
            }
        }

        private static JsonRpcMessage CreateError(JToken id, Exception exception)
        {
            if (exception == null)
            {
                throw new ArgumentNullException(nameof(exception));
            }

            exception = StripExceptionToInnerException(exception);

            var data = new { stack = exception.StackTrace, code = exception.HResult.ToString(CultureInfo.InvariantCulture) };
            return JsonRpcMessage.CreateError(id, JsonRpcErrorCode.InvocationError, exception.Message, JObject.FromObject(data, DefaultJsonSerializer));
        }

        private static Exception StripExceptionToInnerException(Exception exception)
        {
            if (exception is TargetInvocationException || (exception is AggregateException && exception.InnerException != null))
            {
                // Never let the outer (TargetInvocationException) escape because the inner is the interesting one to the caller, the outer is due to
                // the fact that we are using reflection.
                return exception.InnerException;
            }

            return exception;
        }

        /// <summary>
        /// Extracts the literal <see cref="Task{T}"/> type from the type hierarchy of a given type.
        /// </summary>
        /// <param name="taskTypeInfo">The original type of the value returned from an RPC-invoked method.</param>
        /// <param name="taskOfTTypeInfo">Receives the <see cref="Task{T}"/> type that is a base type of <paramref name="taskTypeInfo"/>, if found.</param>
        /// <returns><c>true</c> if <see cref="Task{T}"/> could be found in the type hierarchy; otherwise <c>false</c>.</returns>
        private static bool TryGetTaskOfTType(TypeInfo taskTypeInfo, out TypeInfo taskOfTTypeInfo)
        {
            Requires.NotNull(taskTypeInfo, nameof(taskTypeInfo));

            while (taskTypeInfo != null)
            {
                if (IsTaskOfT(taskTypeInfo))
                {
                    taskOfTTypeInfo = taskTypeInfo;
                    return true;
                }

                taskTypeInfo = taskTypeInfo.BaseType?.GetTypeInfo();
            }

            taskOfTTypeInfo = null;
            return false;

            bool IsTaskOfT(TypeInfo typeInfo) => typeInfo.IsGenericType && typeInfo.GetGenericTypeDefinition() == typeof(Task<>);
        }

        private async Task<JsonRpcMessage> DispatchIncomingRequestAsync(JsonRpcMessage request)
        {
            Requires.NotNull(request, nameof(request));

            bool ctsAdded = false;
            try
            {
                TargetMethod targetMethod = null;
                lock (this.syncObject)
                {
                    if (this.targetRequestMethodToClrMethodMap.Count == 0)
                    {
                        string message = string.Format(CultureInfo.CurrentCulture, Resources.DroppingRequestDueToNoTargetObject, request.Method);
                        return JsonRpcMessage.CreateError(request.Id, JsonRpcErrorCode.NoCallbackObject, message);
                    }

                    if (this.targetRequestMethodToClrMethodMap.TryGetValue(request.Method, out var candidateTargets))
                    {
                        targetMethod = new TargetMethod(request, this.JsonSerializer, candidateTargets);
                    }
                }

                if (targetMethod == null)
                {
                    return JsonRpcMessage.CreateError(request.Id, JsonRpcErrorCode.MethodNotFound, string.Format(CultureInfo.CurrentCulture, Resources.RpcMethodNameNotFound, request.Method));
                }
                else if (!targetMethod.IsFound)
                {
                    return JsonRpcMessage.CreateError(request.Id, JsonRpcErrorCode.MethodNotFound, targetMethod.LookupErrorMessage);
                }

                // Add cancelation to inboundCancellationSources before yielding to ensure that
                // it cannot be preempted by the cancellation request that would try to set it
                // Fix for https://github.com/Microsoft/vs-streamjsonrpc/issues/56
                var cancellationToken = CancellationToken.None;
                if (targetMethod.AcceptsCancellationToken && !request.IsNotification)
                {
                    var cts = new CancellationTokenSource();
                    cancellationToken = cts.Token;
                    lock (this.dispatcherMapLock)
                    {
                        this.inboundCancellationSources.Add(request.Id, cts);
                        ctsAdded = true;
                    }
                }

                // Yield now so method invocation is async and we can proceed to handle other requests meanwhile.
                // IMPORTANT: This should be the first await in this async method,
                //            and no other await should be between this one and actually invoking the target method.
                //            This is crucial to the guarantee that method invocation order is preserved from client to server
                //            when a single-threaded SynchronizationContext is applied.
                await this.SynchronizationContextOrDefault;
                object result = targetMethod.Invoke(cancellationToken);
                if (!(result is Task resultingTask))
                {
                    return JsonRpcMessage.CreateResult(request.Id, result, this.JsonSerializer);
                }

                return await resultingTask.ContinueWith(
                    this.handleInvocationTaskResultDelegate,
                    request.Id,
                    CancellationToken.None,
                    TaskContinuationOptions.ExecuteSynchronously,
                    TaskScheduler.Default).ConfigureAwait(false);
            }
            catch (Exception ex) when (!this.IsFatalException(StripExceptionToInnerException(ex)))
            {
                return CreateError(request.Id, ex);
            }
            finally
            {
                if (ctsAdded)
                {
                    lock (this.dispatcherMapLock)
                    {
                        this.inboundCancellationSources.Remove(request.Id);
                    }
                }
            }
        }

        private JsonRpcMessage HandleInvocationTaskResult(JToken id, Task t)
        {
            if (t == null)
            {
                throw new ArgumentNullException(nameof(t));
            }

            if (!t.IsCompleted)
            {
                throw new ArgumentException(Resources.TaskNotCompleted, nameof(t));
            }

            if (t.IsFaulted)
            {
                var exception = StripExceptionToInnerException(t.Exception);
                if (this.IsFatalException(exception))
                {
                    var e = new JsonRpcDisconnectedEventArgs(
                        string.Format(CultureInfo.CurrentCulture, Resources.FatalExceptionWasThrown, exception.GetType(), exception.Message),
                        DisconnectedReason.FatalException,
                        exception);

                    this.OnJsonRpcDisconnected(e);
                }

                return CreateError(id, t.Exception);
            }

            if (t.IsCanceled)
            {
                return JsonRpcMessage.CreateError(id, JsonRpcErrorCode.RequestCanceled, Resources.TaskWasCancelled);
            }

            // If t is a Task<SomeType>, it will have Result property.
            // If t is just a Task, there is no Result property on it.
            // We can't really write direct code to deal with Task<T>, since we have no idea of T in this context, so we simply use reflection to
            // read the result at runtime.
            // Make sure we're prepared for Task<T>-derived types, by walking back up to the actual type in order to find the Result property.
            object taskResult = null;
            if (TryGetTaskOfTType(t.GetType().GetTypeInfo(), out TypeInfo taskOfTTypeInfo))
            {
#pragma warning disable VSTHRD002 // misfiring analyzer https://github.com/Microsoft/vs-threading/issues/60
#pragma warning disable VSTHRD102 // misfiring analyzer https://github.com/Microsoft/vs-threading/issues/60
                const string ResultPropertyName = nameof(Task<int>.Result);
#pragma warning restore VSTHRD002
#pragma warning restore VSTHRD102

                PropertyInfo resultProperty = taskOfTTypeInfo.GetDeclaredProperty(ResultPropertyName);
                Assumes.NotNull(resultProperty);
                taskResult = resultProperty.GetValue(t);
            }

            return JsonRpcMessage.CreateResult(id, taskResult, this.JsonSerializer);
        }

        private void OnJsonRpcDisconnected(JsonRpcDisconnectedEventArgs eventArgs)
        {
            EventHandler<JsonRpcDisconnectedEventArgs> handlersToInvoke = null;
            lock (this.disconnectedEventLock)
            {
                if (this.hasDisconnectedEventBeenRaised)
                {
                    // Someone else has done all this work.
                    return;
                }
                else
                {
                    this.hasDisconnectedEventBeenRaised = true;
                    handlersToInvoke = this.DisconnectedPrivate;
                    this.DisconnectedPrivate = null;
                }
            }

            try
            {
                // Fire the event first so that subscribers can interact with a non-disposed stream
                handlersToInvoke?.Invoke(this, eventArgs);
            }
            finally
            {
                // Dispose the stream and cancel pending requests in the finally block
                // So this is executed even if Disconnected event handler throws.
                this.disposeCts.Cancel();
                (this.MessageHandler as IDisposable)?.Dispose();
                this.CancelPendingRequests();

                // Ensure the Task we may have returned from Completion is completed.
                if (eventArgs.Exception != null)
                {
                    this.completionSource.TrySetException(eventArgs.Exception);
                }
                else
                {
                    this.completionSource.TrySetResult(true);
                }
            }
        }

        private async Task ReadAndHandleRequestsAsync()
        {
            JsonRpcDisconnectedEventArgs disconnectedEventArgs = null;

            try
            {
                while (!this.disposed)
                {
                    JsonRpcMessage protocolMessage = null;
                    try
                    {
                        protocolMessage = await this.MessageHandler.ReadAsync(this.disposeCts.Token).ConfigureAwait(false);
                    }
                    catch (OperationCanceledException)
                    {
                    }
                    catch (ObjectDisposedException)
                    {
                    }
                    catch (Exception exception)
                    {
                        var e = new JsonRpcDisconnectedEventArgs(
                            string.Format(CultureInfo.CurrentCulture, Resources.ReadingJsonRpcStreamFailed, exception.GetType().Name, exception.Message),
                            exception is JsonException ? DisconnectedReason.ParseError : DisconnectedReason.StreamError,
                            exception);

                        // Fatal error. Raise disconnected event.
                        this.OnJsonRpcDisconnected(e);
                        break;
                    }

                    if (protocolMessage == null)
                    {
                        // End of stream reached
                        disconnectedEventArgs = new JsonRpcDisconnectedEventArgs(Resources.ReachedEndOfStream, DisconnectedReason.Disposed);
                        break;
                    }

                    this.HandleRpcAsync(protocolMessage).Forget(); // all exceptions are handled internally
                }
            }
            finally
            {
                this.completionSource.TrySetResult(true);
                if (disconnectedEventArgs == null)
                {
                    disconnectedEventArgs = new JsonRpcDisconnectedEventArgs(Resources.StreamDisposed, DisconnectedReason.Disposed);
                }

                this.OnJsonRpcDisconnected(disconnectedEventArgs);
            }
        }

        private async Task HandleRpcAsync(JsonRpcMessage rpc)
        {
            Requires.NotNull(rpc, nameof(rpc));
            try
            {
                if (rpc.IsRequest)
                {
                    // We can't accept a request that requires a response if we can't write.
                    Verify.Operation(rpc.IsNotification || this.MessageHandler.CanWrite, Resources.StreamMustBeWriteable);

                    if (rpc.IsNotification && rpc.Method == CancelRequestSpecialMethod)
                    {
                        await this.HandleCancellationNotificationAsync(rpc).ConfigureAwait(false);
                        return;
                    }

                    JsonRpcMessage result = await this.DispatchIncomingRequestAsync(rpc).ConfigureAwait(false);

                    if (!rpc.IsNotification)
                    {
                        try
                        {
                            await this.TransmitAsync(result, this.disposeCts.Token).ConfigureAwait(false);
                        }
                        catch (OperationCanceledException)
                        {
                        }
                        catch (ObjectDisposedException)
                        {
                        }
                        catch (Exception exception)
                        {
                            var e = new JsonRpcDisconnectedEventArgs(
                                string.Format(CultureInfo.CurrentCulture, Resources.ErrorWritingJsonRpcResult, exception.GetType().Name, exception.Message),
                                DisconnectedReason.StreamError,
                                exception);

                            // Fatal error. Raise disconnected event.
                            this.OnJsonRpcDisconnected(e);
                        }
                    }

                    return;
                }

                if (rpc.IsResponse)
                {
                    OutstandingCallData data = null;
                    lock (this.dispatcherMapLock)
                    {
                        int id = (int)rpc.Id;
                        if (this.resultDispatcherMap.TryGetValue(id, out data))
                        {
                            this.resultDispatcherMap.Remove(id);
                        }
                    }

                    if (data != null)
                    {
                        // Complete the caller's request with the response asynchronously so it doesn't delay handling of other JsonRpc messages.
                        await TaskScheduler.Default.SwitchTo(alwaysYield: true);
                        data.CompletionHandler(rpc);
                    }

                    return;
                }

                // Not a request or return. Raise disconnected event.
                this.OnJsonRpcDisconnected(new JsonRpcDisconnectedEventArgs(
                    Resources.UnrecognizedIncomingJsonRpc,
                    DisconnectedReason.ParseError,
                    rpc.OriginalRepresentation));
            }
            catch (Exception ex)
            {
                var eventArgs = new JsonRpcDisconnectedEventArgs(
                    string.Format(CultureInfo.CurrentCulture, Resources.UnexpectedErrorProcessingJsonRpc, ex.Message),
                    DisconnectedReason.ParseError,
                    rpc.OriginalRepresentation,
                    ex);

                // Fatal error. Raise disconnected event.
                this.OnJsonRpcDisconnected(eventArgs);
            }
        }

        private async Task HandleCancellationNotificationAsync(JsonRpcMessage rpc)
        {
            Requires.NotNull(rpc, nameof(rpc));

            JToken id = rpc.Parameters.SelectToken("id");
            CancellationTokenSource cts;
            lock (this.dispatcherMapLock)
            {
                this.inboundCancellationSources.TryGetValue(id, out cts);
            }

            if (cts != null)
            {
                // This cancellation token is the one that is passed to the server method.
                // It may have callbacks registered on cancellation.
                // Cancel it asynchronously to ensure that these callbacks do not delay handling of other json rpc messages.
                await TaskScheduler.Default.SwitchTo(alwaysYield: true);
                cts.Cancel();
            }
        }

        private void CancelPendingRequests()
        {
            OutstandingCallData[] pendingRequests;
            lock (this.dispatcherMapLock)
            {
                pendingRequests = this.resultDispatcherMap.Values.ToArray();
            }

            foreach (OutstandingCallData pendingRequest in pendingRequests)
            {
                pendingRequest.CompletionHandler(null);
            }
        }

        /// <summary>
        /// Cancels an individual outbound pending request.
        /// </summary>
        /// <param name="state">The ID associated with the request to be canceled.</param>
        private void CancelPendingOutboundRequest(object state)
        {
            Requires.NotNull(state, nameof(state));
            Task.Run(async delegate
            {
                if (!this.disposed)
                {
                    var cancellationMessage = JsonRpcMessage.CreateRequestWithNamedParameters(id: null, method: CancelRequestSpecialMethod, namedParameters: new { id = state }, parameterSerializer: DefaultJsonSerializer);
                    await this.TransmitAsync(cancellationMessage, this.disposeCts.Token).ConfigureAwait(false);
                }
            }).Forget();
        }

#pragma warning disable AvoidAsyncSuffix // Avoid Async suffix
        private ValueTask TransmitAsync(JsonRpcMessage message, CancellationToken cancellationToken)
#pragma warning restore AvoidAsyncSuffix // Avoid Async suffix
        {
            return this.MessageHandler.WriteAsync(message, cancellationToken);
        }

        /// <summary>
        /// Throws an exception if we have already started listening,
        /// unless <see cref="AllowModificationWhileListening"/> is <c>true</c>.
        /// </summary>
        private void ThrowIfConfigurationLocked()
        {
            Verify.Operation(!this.startedListening || this.AllowModificationWhileListening, Resources.MustNotBeListening);
        }

        internal class MethodNameMap
        {
            private readonly List<InterfaceMapping> interfaceMaps;

            internal MethodNameMap(TypeInfo typeInfo)
            {
                Requires.NotNull(typeInfo, nameof(typeInfo));
#if NET46 || NETSTANDARD2_0
                this.interfaceMaps = typeInfo.ImplementedInterfaces.Select(i => typeInfo.GetInterfaceMap(i)).ToList();
#else
                this.interfaceMaps = new List<InterfaceMapping>();
#endif
            }

            internal string GetRpcMethodName(MethodInfo method)
            {
                Requires.NotNull(method, nameof(method));

                return this.FindAttribute(method)?.Name ?? method.Name;
            }

            internal JsonRpcMethodAttribute FindAttribute(MethodInfo method)
            {
                Requires.NotNull(method, nameof(method));

                // Get the custom attribute, which may appear on the method itself or the interface definition of the method where applicable.
                var attribute = (JsonRpcMethodAttribute)method.GetCustomAttribute(typeof(JsonRpcMethodAttribute));
                if (attribute == null)
                {
                    attribute = (JsonRpcMethodAttribute)this.FindMethodOnInterface(method)?.GetCustomAttribute(typeof(JsonRpcMethodAttribute));
                }

                return attribute;
            }

            private MethodInfo FindMethodOnInterface(MethodInfo methodImpl)
            {
                Requires.NotNull(methodImpl, nameof(methodImpl));

                foreach (var map in this.interfaceMaps)
                {
                    int methodIndex = Array.IndexOf(map.TargetMethods, methodImpl);
                    if (methodIndex >= 0)
                    {
                        return map.InterfaceMethods[methodIndex];
                    }
                }

                return null;
            }
        }

        private class OutstandingCallData
        {
            internal OutstandingCallData(object taskCompletionSource, Action<JsonRpcMessage> completionHandler)
            {
                this.TaskCompletionSource = taskCompletionSource;
                this.CompletionHandler = completionHandler;
            }

            internal object TaskCompletionSource { get; }

            internal Action<JsonRpcMessage> CompletionHandler { get; }
        }

        private class EventReceiver : IDisposable
        {
            private static readonly MethodInfo OnEventRaisedMethodInfo = typeof(EventReceiver).GetTypeInfo().DeclaredMethods.Single(m => m.Name == nameof(OnEventRaised));
            private readonly JsonRpc jsonRpc;
            private readonly object server;
            private readonly EventInfo eventInfo;
            private readonly Delegate registeredHandler;
            private readonly string rpcEventName;

            internal EventReceiver(JsonRpc jsonRpc, object server, EventInfo eventInfo, JsonRpcTargetOptions options)
            {
                Requires.NotNull(jsonRpc, nameof(jsonRpc));
                Requires.NotNull(server, nameof(server));
                Requires.NotNull(eventInfo, nameof(eventInfo));

                options = options ?? JsonRpcTargetOptions.Default;

                this.jsonRpc = jsonRpc;
                this.server = server;
                this.eventInfo = eventInfo;

                this.rpcEventName = options.EventNameTransform != null ? options.EventNameTransform(eventInfo.Name) : eventInfo.Name;

                try
                {
                    // This might throw if our EventHandler-modeled method doesn't "fit" the event delegate signature.
                    // It will work for EventHandler and EventHandler<T>, at least.
                    // If we want to support more, we'll likely have to use lightweight code-gen to generate a method
                    // with the right signature.
                    this.registeredHandler = OnEventRaisedMethodInfo.CreateDelegate(eventInfo.EventHandlerType, this);
                }
                catch (ArgumentException ex)
                {
                    throw new NotSupportedException("Unsupported event handler type for: " + eventInfo.Name, ex);
                }

                eventInfo.AddEventHandler(server, this.registeredHandler);
            }

            public void Dispose()
            {
                this.eventInfo.RemoveEventHandler(this.server, this.registeredHandler);
            }

            private void OnEventRaised(object sender, EventArgs args)
            {
                this.jsonRpc.NotifyAsync(this.rpcEventName, new object[] { args }).Forget();
            }
        }
    }
}<|MERGE_RESOLUTION|>--- conflicted
+++ resolved
@@ -256,22 +256,10 @@
         /// </summary>
         public JsonSerializer JsonSerializer { get; }
 
-<<<<<<< HEAD
-        /// <summary>
-        /// Gets or sets the formatting to use when serializing JSON-RPC messages.
-        /// </summary>
-        /// <value>The default value is <see cref="Formatting.Indented"/>.</value>
-        public Formatting JsonSerializerFormatting { get; set; } = Formatting.Indented;
-
         /// <summary>
         /// Gets the message handler used to send and receive messages.
         /// </summary>
         internal IMessageHandler MessageHandler { get; }
-=======
-        private JsonSerializerSettings MessageJsonSerializerSettings { get; }
-
-        private JsonSerializerSettings MessageJsonDeserializerSettings { get; }
->>>>>>> 86d8b12d
 
         /// <summary>
         /// Gets the user-specified <see cref="SynchronizationContext"/> or a default instance that will execute work on the threadpool.
