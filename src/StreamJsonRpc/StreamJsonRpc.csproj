﻿<Project Sdk="Microsoft.NET.Sdk">
  <PropertyGroup>
    <TargetFrameworks>netstandard1.6;netstandard2.0;net46</TargetFrameworks>
    <CodeAnalysisRuleSet>StreamJsonRpc.ruleset</CodeAnalysisRuleSet>
    <ErrorReport>prompt</ErrorReport>
    <WarningLevel>4</WarningLevel>
    <LangVersion>7.3</LangVersion>
    <AllowUnsafeBlocks>true</AllowUnsafeBlocks>
    <DefineConstants Condition=" '$(TargetFramework)' == 'net46' or '$(TargetFramework)' == 'netstandard2.0' ">$(DefineConstants);WEBSOCKETS</DefineConstants>
    <DefineConstants Condition=" '$(TargetFramework)' == 'net46' or '$(TargetFramework)' == 'netstandard2.0' ">$(DefineConstants);SERIALIZABLE_EXCEPTIONS</DefineConstants>
    <DefineConstants Condition=" '$(TargetFramework)' == 'net46' or '$(TargetFramework)' == 'netstandard2.0' ">$(DefineConstants);EXCLUDEFROMCODECOVERAGEATTRIBUTE</DefineConstants>

    <Description>A cross-platform .NET portable library that implements the JSON-RPC wire protocol and can use System.IO.Stream or WebSocket so you can use it with any transport.</Description>
    <PackageTags>visualstudio stream json rpc</PackageTags>
  </PropertyGroup>
  <PropertyGroup Label="MultilingualAppToolkit">
    <MultilingualAppToolkitVersion>4.0</MultilingualAppToolkitVersion>
    <MultilingualFallbackLanguage>en</MultilingualFallbackLanguage>
  </PropertyGroup>
  <ItemGroup>
    <EmbeddedResource Update="Resources.resx">
      <Generator>ResXFileCodeGenerator</Generator>
      <LastGenOutput>Resources.Designer.cs</LastGenOutput>
    </EmbeddedResource>
  </ItemGroup>
  <ItemGroup>
    <XliffResource Include="MultilingualResources\*.xlf" />
  </ItemGroup>
  <ItemGroup>
    <PackageReference Include="AsyncUsageAnalyzers" Version="1.0.0-alpha003" PrivateAssets="all" />
    <PackageReference Include="MessagePack" Version="1.7.3.4" />
    <PackageReference Include="MessagePackAnalyzer" Version="1.6.0" PrivateAssets="all" />
    <PackageReference Include="Microsoft.VisualStudio.Threading" Version="15.8.122" />
    <PackageReference Include="Microsoft.VisualStudio.Threading.Analyzers" Version="15.8.122" PrivateAssets="all" />
    <PackageReference Include="Newtonsoft.Json" Version="9.0.1" />
    <PackageReference Include="System.Memory" Version="4.5.1" />
    <PackageReference Include="System.Net.Http" Version="4.3.3" />
    <PackageReference Include="System.Reflection.Emit" Version="4.3.0" />
    <PackageReference Include="Roslyn.Diagnostics.Analyzers" Version="1.2.0-beta2" PrivateAssets="all" />
    <PackageReference Include="System.Net.WebSockets" Version="4.3.0" />
    <PackageReference Include="System.Threading.Tasks.Extensions" Version="4.5.1" />
    <PackageReference Include="System.IO.Pipelines" Version="4.5.0" />
<<<<<<< HEAD
    <PackageReference Include="Nerdbank.Streams" Version="2.0.163-beta" />
=======
    <PackageReference Include="Nerdbank.Streams" Version="2.0.165-beta" />
>>>>>>> bdf4206f
  </ItemGroup>
  <ItemGroup Condition=" '$(TargetFramework)' == 'net46' ">
    <AdditionalFiles Include="PublicAPI.Shipped.txt" />
    <AdditionalFiles Include="PublicAPI.Unshipped.txt" />
  </ItemGroup>
  <ItemGroup>
    <Compile Update="Resources.Designer.cs">
      <DesignTime>True</DesignTime>
      <AutoGen>True</AutoGen>
      <DependentUpon>Resources.resx</DependentUpon>
    </Compile>
    <EmbeddedResource Update="Resources.??*.resx">
      <DependentUpon>Resources.resx</DependentUpon>
      <Generator />
    </EmbeddedResource>
  </ItemGroup>
  <Import Project="$(MSBuildSDKExtrasTargets)" Condition="Exists('$(MSBuildSDKExtrasTargets)')" />
  <Import Project="$(MSBuildExtensionsPath)\Microsoft\Multilingual App Toolkit\Microsoft.Multilingual.ResxResources.targets" Label="MultilingualAppToolkit" Condition="Exists('$(MSBuildExtensionsPath)\Microsoft\Multilingual App Toolkit\Microsoft.Multilingual.ResxResources.targets')" />
  <Target Name="MATPrerequisite" BeforeTargets="PrepareForBuild" Condition="!Exists('$(MSBuildExtensionsPath)\Microsoft\Multilingual App Toolkit\Microsoft.Multilingual.ResxResources.targets')" Label="MultilingualAppToolkit">
    <Warning Text="$(MSBuildProjectFile) is Multilingual build enabled, but the Multilingual App Toolkit is unavailable during the build. If building with Visual Studio, please check to ensure that toolkit is properly installed." />
  </Target>
</Project><|MERGE_RESOLUTION|>--- conflicted
+++ resolved
@@ -40,11 +40,7 @@
     <PackageReference Include="System.Net.WebSockets" Version="4.3.0" />
     <PackageReference Include="System.Threading.Tasks.Extensions" Version="4.5.1" />
     <PackageReference Include="System.IO.Pipelines" Version="4.5.0" />
-<<<<<<< HEAD
-    <PackageReference Include="Nerdbank.Streams" Version="2.0.163-beta" />
-=======
     <PackageReference Include="Nerdbank.Streams" Version="2.0.165-beta" />
->>>>>>> bdf4206f
   </ItemGroup>
   <ItemGroup Condition=" '$(TargetFramework)' == 'net46' ">
     <AdditionalFiles Include="PublicAPI.Shipped.txt" />
